#################################################################################
# Pipeline to build binaries
#################################################################################
name: Build binaries
on:
  workflow_call:
    inputs:
      branch:
        required: true
        type: string
      runner:
        required: true
        type: string
      architecture:
        required: true
        type: string
      version_type:
        required: true
        type: string
  workflow_dispatch:
    inputs:
      runner:
        type: choice
        options:
          - ubuntu-24.04
          - macos-13
          - macos-15
        required: true
        description: "GH Runner to use: macos-13=x86_64-darwin and macos-15=aarch64-darwin"
      architecture:
        type: choice
        options:
          - x86_64-linux
          - aarch64-darwin
          - x86_64-darwin
        required: true
        description: "Architecture to build for"
concurrency:
  group: ${{ github.ref }}-build-binary-${{ inputs.architecture }}
  cancel-in-progress: true
jobs:
  binary:
    if: >-
      github.event_name == 'workflow_dispatch' || (github.event_name == 'pull_request' && github.event.action != 'closed' && contains(github.event.pull_request.labels.*.name, format('binary:{0}', inputs.architecture))) || (github.event_name == 'pull_request' && github.event.pull_request.merged)
    runs-on: ${{ github.event.inputs.runner || inputs.runner }}
    timeout-minutes: 90
    steps:
      - name: Set environment variables
        id: vars
        run: |
          declare branch architecture publish_type
          if [[ "${{ inputs.branch }}" != "" ]]; then
            echo "The workflow is triggered by other pipeline"
            # It can be triggered by the build, merge or release pipelines
            branch=${{ inputs.branch }}
            architecture=${{ inputs.architecture }}
          else
            echo "The workflow is triggered manually"
            branch=${{ github.ref_name }}
            architecture=${{ github.event.inputs.architecture }}
          fi
          echo "Invocation parameters:"
          echo "branch=${branch}" | tee -a $GITHUB_OUTPUT
          echo "architecture=${architecture}" | tee -a $GITHUB_OUTPUT
      - name: Checkout repository
        uses: actions/checkout@v5
        with:
          ref: ${{ steps.vars.outputs.branch }}
      - name: Install Nix
        uses: cachix/install-nix-action@v31
      - name: Use Nix Cache
        uses: cachix/cachix-action@v16
        with:
          name: gnosis-vpn-client
          authToken: "${{ secrets.CACHIX_AUTH_TOKEN }}"
        env:
          USER: runner
      - name: Get PR labels
        id: pr-labels
        uses: joerick/pr-labels-action@0543b277721e852d821c6738d449f2f4dea03d5f # v1.0.9
      - name: Get version
        if: inputs.version_type != ''
        id: version
        run: |
          base_version=$(grep -E '^version\s*=' Cargo.toml | awk -F\" '{print $2}')
          if [[ "${{ inputs.version_type }}" == "commit" ]]; then
            bump_version=${base_version}+commit.$(git rev-parse --short HEAD)
            echo "binary_version=${bump_version}" | tee -a $GITHUB_OUTPUT
            if [ "${GITHUB_PR_LABEL_PUBLISH_COMMITS:-0}" == '1' ]; then
              echo "publish_type=artifact-registry" | tee -a $GITHUB_OUTPUT
            else
              echo "publish_type=workflow" | tee -a $GITHUB_OUTPUT
            fi
          elif [[ "${{ inputs.version_type }}" == "pr" ]]; then
            bump_version=${base_version}+pr.${{ github.event.pull_request.number }}
            echo "binary_version=${bump_version}" | tee -a $GITHUB_OUTPUT
            echo "publish_type=artifact-registry" | tee -a $GITHUB_OUTPUT
          elif [[ "${{ inputs.version_type }}" == "release" ]]; then
            bump_version=${base_version}
            echo "binary_version=${bump_version}" | tee -a $GITHUB_OUTPUT
            echo "publish_type=github" | tee -a $GITHUB_OUTPUT
          else
            echo "Invoked with unknown version_type (workflow dispatch), defaulting to commit-based versioning"
            echo "binary_version=${base_version}-commit.$(git rev-parse --short HEAD)" >> $GITHUB_OUTPUT
            echo "publish_type=workflow" | tee -a $GITHUB_OUTPUT
          fi
          sed -i.bak -E "s/(^version = \")([0-9]+\.[0-9]+\.[0-9]+)(\")/\1${bump_version}\3/" Cargo.toml
          nix run .#generate-lockfile
          rm Cargo.toml.bak
      - name: Build binary ${{ steps.vars.outputs.architecture}}
        run: |
          nix build .#packages.${{ steps.vars.outputs.architecture}}.gvpn -L
          mkdir -p binaries
          cp ./result/bin/gnosis_vpn binaries/gnosis_vpn-${{ steps.vars.outputs.architecture}}
          cp ./result/bin/gnosis_vpn-ctl binaries/gnosis_vpn-ctl-${{ steps.vars.outputs.architecture}}
          if [[ "${{ inputs.version_type }}" == "commit" ]]; then
            mkdir -p binaries/upload
            cp binaries/gnosis_vpn-${{ steps.vars.outputs.architecture}} binaries/upload/gnosis_vpn-${{ steps.vars.outputs.architecture}}-${{ steps.version.outputs.binary_version }}
            cp binaries/gnosis_vpn-ctl-${{ steps.vars.outputs.architecture}} binaries/upload/gnosis_vpn-ctl-${{ steps.vars.outputs.architecture}}-${{ steps.version.outputs.binary_version }}
          fi

      - name: Sign binary on ${{ steps.vars.outputs.architecture}}
        if: endsWith(steps.vars.outputs.architecture, '-darwin')
        # inputs.version_type == 'release' &&
        run: |
          set -o errexit -o nounset -o pipefail
          set -x
          echo "${{ secrets.APPLE_CERTIFICATE_DEVELOPER_P12_BASE64 }}" | base64 --decode > gnosisvpn-developer.p12
          KEYCHAIN_PASSWORD=$(openssl rand -base64 24)
          security create-keychain -p "${KEYCHAIN_PASSWORD}" build.keychain
          security default-keychain -s build.keychain
          security set-keychain-settings -lut 21600 build.keychain
          security list-keychains -d user -s build.keychain
          security unlock-keychain -p "${KEYCHAIN_PASSWORD}" build.keychain
          security import gnosisvpn-developer.p12 -k build.keychain -P "${{ secrets.APPLE_CERTIFICATE_DEVELOPER_PASSWORD }}" -T /usr/bin/codesign
          security set-key-partition-list -S apple-tool:,apple:,codesign: -s -k "${KEYCHAIN_PASSWORD}" build.keychain
          security find-identity -v -p codesigning build.keychain
          CERT_INFO=$(security find-identity -v -p codesigning build.keychain)
          CERT_ID=$(echo "$CERT_INFO" | awk -F'"' '{print $2}')
          codesign --sign "${CERT_ID}" --options runtime --timestamp binaries/gnosis_vpn-${{ steps.vars.outputs.architecture}}
          codesign --sign "${CERT_ID}" --options runtime --timestamp binaries/gnosis_vpn-ctl-${{ steps.vars.outputs.architecture}}
          codesign --verify --deep --strict --verbose=4 binaries/gnosis_vpn-${{ steps.vars.outputs.architecture}}
          codesign --verify --deep --strict --verbose=4 binaries/gnosis_vpn-ctl-${{ steps.vars.outputs.architecture}}

      - name: Sign binary on ${{ steps.vars.outputs.architecture}}
        if: ! endsWith(steps.vars.outputs.architecture, '-darwin')
        # inputs.version_type == 'release' &&
        run: |
          set -o errexit -o nounset -o pipefail
          echo "${{ secrets.GPG_PRIVATE_KEY }}" | gpg --batch --import
          gpg --armor --output binaries/gnosis_vpn-${{ steps.vars.outputs.architecture}}.asc --detach-sign binaries/gnosis_vpn-${{ steps.vars.outputs.architecture}}
          shasum -a 256 binaries/gnosis_vpn-${{ steps.vars.outputs.architecture}} > binaries/gnosis_vpn-${{ steps.vars.outputs.architecture}}.sha256
          gpg --armor --output binaries/gnosis_vpn-ctl-${{ steps.vars.outputs.architecture}}.asc --detach-sign binaries/gnosis_vpn-ctl-${{ steps.vars.outputs.architecture}}
          shasum -a 256 binaries/gnosis_vpn-ctl-${{ steps.vars.outputs.architecture}} > binaries/gnosis_vpn-ctl-${{ steps.vars.outputs.architecture}}.sha256

      - name: Setup GCP
        if: steps.version.outputs.publish_type == 'artifact-registry' || steps.version.outputs.publish_type == 'github'
        uses: hoprnet/hopr-workflows/actions/setup-gcp@master
        with:
          google-credentials: ${{ secrets.GCP_SA_GITHUB_ACTIONS }}
          install-sdk: "true"
      - name: Publish Artifact registry
        ## if: steps.version.outputs.publish_type == 'artifact-registry' || steps.version.outputs.publish_type == 'github'
        run: |
          gcloud artifacts generic upload --location=europe-west3 --repository="rust-binaries" --version=${{ steps.version.outputs.binary_version }} --package=gnosis_vpn --source=binaries/gnosis_vpn-${{ steps.vars.outputs.architecture}}
          gcloud artifacts generic upload --location=europe-west3 --repository="rust-binaries" --version=${{ steps.version.outputs.binary_version }} --package=gnosis_vpn --source=binaries/gnosis_vpn-ctl-${{ steps.vars.outputs.architecture}}
<<<<<<< HEAD
          # [[ "${{ inputs.version_type }}" == "release" ]] && 
          if [[ ! "${{ steps.vars.outputs.architecture }}" == *-darwin ]]; then
            gcloud artifacts generic upload --location=europe-west3 --repository="rust-binaries" --version=${{ steps.version.outputs.binary_version }} --package=gnosis_vpn --source=binaries/gnosis_vpn-${{ steps.vars.outputs.architecture}}.asc
            gcloud artifacts generic upload --location=europe-west3 --repository="rust-binaries" --version=${{ steps.version.outputs.binary_version }} --package=gnosis_vpn --source=binaries/gnosis_vpn-${{ steps.vars.outputs.architecture}}.sha256
            gcloud artifacts generic upload --location=europe-west3 --repository="rust-binaries" --version=${{ steps.version.outputs.binary_version }} --package=gnosis_vpn --source=binaries/gnosis_vpn-ctl-${{ steps.vars.outputs.architecture}}.asc
            gcloud artifacts generic upload --location=europe-west3 --repository="rust-binaries" --version=${{ steps.version.outputs.binary_version }} --package=gnosis_vpn --source=binaries/gnosis_vpn-ctl-${{ steps.vars.outputs.architecture}}.sha256
=======
          if [[ "${{ inputs.version_type }}" == "release" ]]; then
            echo "${{ secrets.GPG_PRIVATE_KEY }}" | gpg --batch --import
            binary=binaries/gnosis_vpn-${{ steps.vars.outputs.architecture}}
            gpg --armor --output ${binary}.sig --detach-sign ${binary}
            shasum -a 256 ${binary} > ${binary}.sha256
            gpg --armor --sign ${binary}.sha256
            gcloud artifacts generic upload --location=europe-west3 --repository="rust-binaries" --version=${{ steps.version.outputs.binary_version }} --package=gnosis_vpn --source=${binary}.sig
            gcloud artifacts generic upload --location=europe-west3 --repository="rust-binaries" --version=${{ steps.version.outputs.binary_version }} --package=gnosis_vpn --source=${binary}.sha256
            gcloud artifacts generic upload --location=europe-west3 --repository="rust-binaries" --version=${{ steps.version.outputs.binary_version }} --package=gnosis_vpn --source=${binary}.sha256.asc
            binary=binaries/gnosis_vpn-ctl-${{ steps.vars.outputs.architecture}}
            gpg --armor --output ${binary}.sig --detach-sign ${binary}
            shasum -a 256 ${binary} > ${binary}.sha256
            gpg --armor --sign ${binary}.sha256
            gcloud artifacts generic upload --location=europe-west3 --repository="rust-binaries" --version=${{ steps.version.outputs.binary_version }} --package=gnosis_vpn --source=${binary}.sig
            gcloud artifacts generic upload --location=europe-west3 --repository="rust-binaries" --version=${{ steps.version.outputs.binary_version }} --package=gnosis_vpn --source=${binary}.sha256
            gcloud artifacts generic upload --location=europe-west3 --repository="rust-binaries" --version=${{ steps.version.outputs.binary_version }} --package=gnosis_vpn --source=${binary}.sha256.asc
>>>>>>> b2704b08
          fi
      - name: Upload ${{ steps.vars.outputs.architecture }} binaries
        if: steps.version.outputs.publish_type == 'workflow'
        uses: actions/upload-artifact@v5
        with:
          name: binary-${{ steps.vars.outputs.architecture }}
          path: ${{ github.workspace }}/binaries/upload/*<|MERGE_RESOLUTION|>--- conflicted
+++ resolved
@@ -164,31 +164,12 @@
         run: |
           gcloud artifacts generic upload --location=europe-west3 --repository="rust-binaries" --version=${{ steps.version.outputs.binary_version }} --package=gnosis_vpn --source=binaries/gnosis_vpn-${{ steps.vars.outputs.architecture}}
           gcloud artifacts generic upload --location=europe-west3 --repository="rust-binaries" --version=${{ steps.version.outputs.binary_version }} --package=gnosis_vpn --source=binaries/gnosis_vpn-ctl-${{ steps.vars.outputs.architecture}}
-<<<<<<< HEAD
           # [[ "${{ inputs.version_type }}" == "release" ]] && 
           if [[ ! "${{ steps.vars.outputs.architecture }}" == *-darwin ]]; then
             gcloud artifacts generic upload --location=europe-west3 --repository="rust-binaries" --version=${{ steps.version.outputs.binary_version }} --package=gnosis_vpn --source=binaries/gnosis_vpn-${{ steps.vars.outputs.architecture}}.asc
             gcloud artifacts generic upload --location=europe-west3 --repository="rust-binaries" --version=${{ steps.version.outputs.binary_version }} --package=gnosis_vpn --source=binaries/gnosis_vpn-${{ steps.vars.outputs.architecture}}.sha256
             gcloud artifacts generic upload --location=europe-west3 --repository="rust-binaries" --version=${{ steps.version.outputs.binary_version }} --package=gnosis_vpn --source=binaries/gnosis_vpn-ctl-${{ steps.vars.outputs.architecture}}.asc
             gcloud artifacts generic upload --location=europe-west3 --repository="rust-binaries" --version=${{ steps.version.outputs.binary_version }} --package=gnosis_vpn --source=binaries/gnosis_vpn-ctl-${{ steps.vars.outputs.architecture}}.sha256
-=======
-          if [[ "${{ inputs.version_type }}" == "release" ]]; then
-            echo "${{ secrets.GPG_PRIVATE_KEY }}" | gpg --batch --import
-            binary=binaries/gnosis_vpn-${{ steps.vars.outputs.architecture}}
-            gpg --armor --output ${binary}.sig --detach-sign ${binary}
-            shasum -a 256 ${binary} > ${binary}.sha256
-            gpg --armor --sign ${binary}.sha256
-            gcloud artifacts generic upload --location=europe-west3 --repository="rust-binaries" --version=${{ steps.version.outputs.binary_version }} --package=gnosis_vpn --source=${binary}.sig
-            gcloud artifacts generic upload --location=europe-west3 --repository="rust-binaries" --version=${{ steps.version.outputs.binary_version }} --package=gnosis_vpn --source=${binary}.sha256
-            gcloud artifacts generic upload --location=europe-west3 --repository="rust-binaries" --version=${{ steps.version.outputs.binary_version }} --package=gnosis_vpn --source=${binary}.sha256.asc
-            binary=binaries/gnosis_vpn-ctl-${{ steps.vars.outputs.architecture}}
-            gpg --armor --output ${binary}.sig --detach-sign ${binary}
-            shasum -a 256 ${binary} > ${binary}.sha256
-            gpg --armor --sign ${binary}.sha256
-            gcloud artifacts generic upload --location=europe-west3 --repository="rust-binaries" --version=${{ steps.version.outputs.binary_version }} --package=gnosis_vpn --source=${binary}.sig
-            gcloud artifacts generic upload --location=europe-west3 --repository="rust-binaries" --version=${{ steps.version.outputs.binary_version }} --package=gnosis_vpn --source=${binary}.sha256
-            gcloud artifacts generic upload --location=europe-west3 --repository="rust-binaries" --version=${{ steps.version.outputs.binary_version }} --package=gnosis_vpn --source=${binary}.sha256.asc
->>>>>>> b2704b08
           fi
       - name: Upload ${{ steps.vars.outputs.architecture }} binaries
         if: steps.version.outputs.publish_type == 'workflow'
