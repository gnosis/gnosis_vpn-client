# Gnosis VPN Client

Gnosis VPN is a VPN solution build on top the HOPR mixnet.
It manages VPN connections to remote targets.

## General concept

<<<<<<< HEAD
The client (`gnosis_vpn`) is meant to run as a service binary with privileged access.
We offer a control application (`gnosis_vpn-ctl`) that can be used to manage the client.
The default socket for communicating with the client is `/var/run/gnosis_vpn.sock`.
The default configuration file is located in `/etc/gnosisvpn/config.toml`.

The minimal configuration file [config.toml](./config.toml) can be used to ease the setup.
Use [documented-config.toml](./documented-config.toml) as a full reference.
=======
The client offers two binaries, `gnosis_vpn` and `gnosis_vpn-ctl`.
The client (`gnosis_vpn`) runs as a system service with privileged access.
The control application (`gnosis_vpn-ctl`) is used to manage the client and its connections.
>>>>>>> d78752f6

## Installation

Follow the [onboarding instructions](./ONBOARDING.md) to set up your HOPR node and install the Gnosis VPN client.

## General usage

Check available params and env vars via:

`gnosis_vpn --help`
`gnosis_vpn-ctl --help`

## Deployment

Show potential deployment targets:

`nix flake show`

Build for a target, e.g. `x86_64-linux`:

`nix build .#gnosisvpn-x86_64-linux`

The resulting binaries are in `result/bin/`:

```
$ ls -l result*/bin/
result/bin/:
total 4752
-r-xr-xr-x 1 root root 4863368 Jan  1  1970 gnosis_vpn
-r-xr-xr-x 1 root root 1740050 Jan  1  1970 gnosis_vpn-ctl
```<|MERGE_RESOLUTION|>--- conflicted
+++ resolved
@@ -5,19 +5,9 @@
 
 ## General concept
 
-<<<<<<< HEAD
-The client (`gnosis_vpn`) is meant to run as a service binary with privileged access.
-We offer a control application (`gnosis_vpn-ctl`) that can be used to manage the client.
-The default socket for communicating with the client is `/var/run/gnosis_vpn.sock`.
-The default configuration file is located in `/etc/gnosisvpn/config.toml`.
-
-The minimal configuration file [config.toml](./config.toml) can be used to ease the setup.
-Use [documented-config.toml](./documented-config.toml) as a full reference.
-=======
 The client offers two binaries, `gnosis_vpn` and `gnosis_vpn-ctl`.
 The client (`gnosis_vpn`) runs as a system service with privileged access.
 The control application (`gnosis_vpn-ctl`) is used to manage the client and its connections.
->>>>>>> d78752f6
 
 ## Installation
 
